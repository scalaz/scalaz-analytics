package scalaz.analytics.example

<<<<<<< HEAD
//import scalaz.analytics.local._

=======
>>>>>>> 3d19bf35
object WordCount {
  // TODO
}<|MERGE_RESOLUTION|>--- conflicted
+++ resolved
@@ -1,10 +1,5 @@
 package scalaz.analytics.example
 
-<<<<<<< HEAD
-//import scalaz.analytics.local._
-
-=======
->>>>>>> 3d19bf35
 object WordCount {
   // TODO
 }