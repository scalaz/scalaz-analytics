--- conflicted
+++ resolved
@@ -6,94 +6,53 @@
  * A non distributed implementation of Analytics Module
  */
 trait LocalAnalyticsModule extends AnalyticsModule {
-<<<<<<< HEAD
   override type DataStream[A] = LocalDataStream
-  override type Type[A] = LocalType[A]
-  override type Unknown = UnknownType
+  override type Type[A]       = LocalType[A]
+  override type Unknown       = UnknownType
   type UnknownType
   override type =>:[-A, +B] = RowFunction
 
   private object LocalNum {
+
     def apply[A: Type]: Num[A] =
       new Num[A] {
-        override val typeOf = Type[A]
+        override val typeOf             = Type[A]
         override def mult: (A, A) =>: A = RowFunction.Mult(Type[A].reified)
-        override def sum: (A, A) =>: A = RowFunction.Sum(Type[A].reified)
+        override def sum: (A, A) =>: A  = RowFunction.Sum(Type[A].reified)
         override def diff: (A, A) =>: A = RowFunction.Diff(Type[A].reified)
-        override def mod: (A, A) =>: A = RowFunction.Mod(Type[A].reified)
+        override def mod: (A, A) =>: A  = RowFunction.Mod(Type[A].reified)
       }
   }
 
-  override implicit val unknown: Type[Unknown] = new Type[Unknown] {
+  implicit override val unknown: Type[Unknown] = new Type[Unknown] {
     override def reified: Reified = Reified.Unknown
   }
-  override implicit val intType: Type[scala.Int] = LocalType(Reified.Int)
-  override implicit val intNumeric: Num[scala.Int] = LocalNum[Int]
+  implicit override val intType: Type[scala.Int]   = LocalType(Reified.Int)
+  implicit override val intNumeric: Num[scala.Int] = LocalNum[Int]
 
-  override implicit val longType: Type[scala.Long] = LocalType(Reified.Long)
-  override implicit val longNumeric: Num[scala.Long] = LocalNum[scala.Long]
+  implicit override val longType: Type[scala.Long]   = LocalType(Reified.Long)
+  implicit override val longNumeric: Num[scala.Long] = LocalNum[scala.Long]
 
-  override implicit val floatType: Type[scala.Float] = LocalType(Reified.Float)
-  override implicit val floatNumeric: Num[scala.Float] =  LocalNum[scala.Float]
+  implicit override val floatType: Type[scala.Float]   = LocalType(Reified.Float)
+  implicit override val floatNumeric: Num[scala.Float] = LocalNum[scala.Float]
 
-  override implicit val doubleType: Type[scala.Double] = LocalType(Reified.Double)
-  override implicit val doubleNumeric: Num[scala.Double] =  LocalNum[scala.Double]
+  implicit override val doubleType: Type[scala.Double]   = LocalType(Reified.Double)
+  implicit override val doubleNumeric: Num[scala.Double] = LocalNum[scala.Double]
 
-  override implicit def tuple2Type[A: Type, B: Type]: Type[(A, B)] = new Type[(A, B)] {
+  implicit override def tuple2Type[A: Type, B: Type]: Type[(A, B)] = new Type[(A, B)] {
     override def reified: Reified = Reified.Tuple2(LocalType.typeof[A], LocalType.typeof[B])
-=======
-  override type DataStream[A]  = LocalDataStream
-  override type Type[A]        = TypeTypeclass[A]
-  override type NumericType[A] = NumericTypeTypeclass[A]
-  override type Unknown        = UnknownType
-  type UnknownType
-  override type =>:[-A, +B] = RowFunction
-
-  implicit override val unknown: Type[Unknown] = new Type[Unknown] {
-    override def typeof: ReifiedType = ReifiedType.Unknown
-  }
-  implicit override val intNumeric: NumericType[scala.Int] = new NumericType[scala.Int] {
-    override def typeof: NumericReifiedType = ReifiedType.Int
-  }
-  implicit override val longNumeric: NumericType[scala.Long] = new NumericType[scala.Long] {
-    override def typeof: NumericReifiedType = ReifiedType.Long
-  }
-  implicit override val floatNumeric: NumericType[scala.Float] = new NumericType[scala.Float] {
-    override def typeof: NumericReifiedType = ReifiedType.Float
-  }
-  implicit override val doubleNumeric: NumericType[scala.Double] = new NumericType[scala.Double] {
-    override def typeof: NumericReifiedType = ReifiedType.Double
-  }
-  implicit override def tuple2Type[A: Type, B: Type]: Type[(A, B)] = new Type[(A, B)] {
-    override def typeof: ReifiedType =
-      ReifiedType.Tuple2(TypeTypeclass.typeof[A], TypeTypeclass.typeof[B])
-  }
-  implicit override def numericType[A: NumericType]: Type[A] = new Type[A] {
-    override def typeof: ReifiedType = NumericTypeTypeclass.typeof[A]
->>>>>>> 3d19bf35
   }
 
   /**
-<<<<<<< HEAD
-    * A typeclass that produces a Reified
-    */
+   * A typeclass that produces a Reified
+   */
   sealed trait LocalType[A] {
     def reified: Reified
-=======
-   * A typeclass that produces a ReifiedType
-   */
-  sealed trait TypeTypeclass[A] {
-    def typeof: ReifiedType
   }
 
-  object TypeTypeclass {
-    def typeof[A](implicit ev: TypeTypeclass[A]): ReifiedType = ev.typeof
->>>>>>> 3d19bf35
-  }
   object LocalType {
     def typeof[A](implicit ev: LocalType[A]): Reified = ev.reified
 
-<<<<<<< HEAD
     private[LocalAnalyticsModule] def apply[A](r: Reified): Type[A] =
       new Type[A] {
         override def reified: Reified = r
@@ -101,60 +60,22 @@
   }
 
   /**
-    * The set of reified types.
-    * These represent all the Types that scalaz-analytics works with
-    */
-  sealed trait Reified
-  object Reified {
-
-    case object Int extends Reified
-    case object Long extends Reified
-    case object Float extends Reified
-    case object Double extends Reified
-    case object String extends Reified
-    case object Decimal extends Reified
-    case object Unknown extends Reified
-    case class Tuple2(a: Reified, b: Reified) extends Reified
-  }
-
-  /**
-    * A Marker for types that are numeric
-    */
-  trait NumericReifiedType extends Reified
-=======
-  /**
-   * A typeclass that produces a NumericReifiedType
-   */
-  sealed trait NumericTypeTypeclass[A] extends TypeTypeclass[A] {
-    override def typeof: NumericReifiedType
-  }
-
-  object NumericTypeTypeclass {
-    def typeof[A](implicit ev: NumericTypeTypeclass[A]): NumericReifiedType = ev.typeof
-  }
-
-  /**
    * The set of reified types.
    * These represent all the Types that scalaz-analytics works with
    */
-  sealed trait ReifiedType
+  sealed trait Reified
 
-  object ReifiedType {
-    case object Int                                   extends NumericReifiedType
-    case object Long                                  extends NumericReifiedType
-    case object Float                                 extends NumericReifiedType
-    case object Double                                extends NumericReifiedType
-    case object String                                extends ReifiedType
-    case object Decimal                               extends NumericReifiedType
-    case object Unknown                               extends ReifiedType
-    case class Tuple2(a: ReifiedType, b: ReifiedType) extends ReifiedType
+  object Reified {
+
+    case object Int                           extends Reified
+    case object Long                          extends Reified
+    case object Float                         extends Reified
+    case object Double                        extends Reified
+    case object String                        extends Reified
+    case object Decimal                       extends Reified
+    case object Unknown                       extends Reified
+    case class Tuple2(a: Reified, b: Reified) extends Reified
   }
-
-  /**
-   * A Marker for types that are numeric
-   */
-  trait NumericReifiedType extends ReifiedType
->>>>>>> 3d19bf35
 
   /**
    * A reified DataStream program
@@ -162,13 +83,8 @@
   sealed trait LocalDataStream
 
   object LocalDataStream {
-<<<<<<< HEAD
-    case class Empty(rType: Reified) extends LocalDataStream
-    case class Union(a: LocalDataStream, b: LocalDataStream) extends LocalDataStream
-=======
-    case class Empty(rType: ReifiedType)                         extends LocalDataStream
+    case class Empty(rType: Reified)                             extends LocalDataStream
     case class Union(a: LocalDataStream, b: LocalDataStream)     extends LocalDataStream
->>>>>>> 3d19bf35
     case class Intersect(a: LocalDataStream, b: LocalDataStream) extends LocalDataStream
     case class Except(a: LocalDataStream, b: LocalDataStream)    extends LocalDataStream
     case class Distinct(a: LocalDataStream)                      extends LocalDataStream
@@ -210,29 +126,16 @@
   sealed trait RowFunction
 
   object RowFunction {
-<<<<<<< HEAD
-    case class Id(reifiedType: Reified) extends RowFunction
+    case class Id(reifiedType: Reified)                       extends RowFunction
     case class Compose(left: RowFunction, right: RowFunction) extends RowFunction
-    case class Mult[A](typ: Reified) extends RowFunction
-    case class Sum(typ: Reified) extends RowFunction
-    case class Diff(typ: Reified) extends RowFunction
-    case class Mod[A](typ: Reified) extends RowFunction
-    case class FanOut(fst: RowFunction, snd: RowFunction) extends RowFunction
-    case class Split(f: RowFunction, g: RowFunction) extends RowFunction
-    case class Product(fab: RowFunction) extends RowFunction
-    case class Column(colName: String, rType: Reified) extends RowFunction
-=======
-    case class Id(reifiedType: ReifiedType)                   extends RowFunction
-    case class Compose(left: RowFunction, right: RowFunction) extends RowFunction
-    case class Mult(typ: NumericReifiedType)                  extends RowFunction
-    case class Sum(typ: NumericReifiedType)                   extends RowFunction
-    case class Diff(typ: NumericReifiedType)                  extends RowFunction
-    case class Mod(typ: NumericReifiedType)                   extends RowFunction
+    case class Mult[A](typ: Reified)                          extends RowFunction
+    case class Sum(typ: Reified)                              extends RowFunction
+    case class Diff(typ: Reified)                             extends RowFunction
+    case class Mod[A](typ: Reified)                           extends RowFunction
     case class FanOut(fst: RowFunction, snd: RowFunction)     extends RowFunction
     case class Split(f: RowFunction, g: RowFunction)          extends RowFunction
     case class Product(fab: RowFunction)                      extends RowFunction
-    case class Column(colName: String, rType: ReifiedType)    extends RowFunction
->>>>>>> 3d19bf35
+    case class Column(colName: String, rType: Reified)        extends RowFunction
 
     // constants
     case class IntLiteral(value: Int)            extends RowFunction
@@ -244,71 +147,30 @@
   }
 
   override val stdLib: StandardLibrary = new StandardLibrary {
-<<<<<<< HEAD
     override def id[A: Type]: A =>: A = RowFunction.Id(LocalType.typeof[A])
 
     override def compose[A, B, C](f: B =>: C, g: A =>: B): A =>: C = RowFunction.Compose(f, g)
-=======
-    override def id[A: Type]: A =>: A = RowFunction.Id(TypeTypeclass.typeof[A])
-
-    override def compose[A: Type, B: Type, C: Type](f: B =>: C, g: A =>: B): A =>: C =
-      RowFunction.Compose(f, g)
-
-    override def andThen[A: Type, B: Type, C: Type](f: A =>: B, g: B =>: C): A =>: C =
-      RowFunction.Compose(g, f)
-
-    override def mult[A: NumericType]: (A, A) =>: A =
-      RowFunction.Mult(NumericTypeTypeclass.typeof[A])
-
-    override def sum[A: NumericType]: (A, A) =>: A = RowFunction.Sum(NumericTypeTypeclass.typeof[A])
-
-    override def diff[A: NumericType]: (A, A) =>: A =
-      RowFunction.Diff(NumericTypeTypeclass.typeof[A])
->>>>>>> 3d19bf35
 
     override def andThen[A, B, C](f: A =>: B, g: B =>: C): A =>: C = RowFunction.Compose(g, f)
 
-<<<<<<< HEAD
-    override def fanOut[A, B, C](fst: A =>: B, snd: A =>: C): A =>: (B, C) = RowFunction.FanOut(fst, snd)
+    override def fanOut[A, B, C](fst: A =>: B, snd: A =>: C): A =>: (B, C) =
+      RowFunction.FanOut(fst, snd)
 
-    override def split[A, B, C, D](f: A =>: B, g: C =>: D): (A, C) =>: (B, D) = RowFunction.Split(f, g)
+    override def split[A, B, C, D](f: A =>: B, g: C =>: D): (A, C) =>: (B, D) =
+      RowFunction.Split(f, g)
 
     override def product[A, B](fab: A =>: B): (A, A) =>: (B, B) = RowFunction.Product(fab)
 
-    override def int[A](v: scala.Int): A =>: Int = RowFunction.IntLiteral(v)
-    override def long[A](v: scala.Long): A =>: Long = RowFunction.LongLiteral(v)
-    override def float[A](v: scala.Float): A =>: Float = RowFunction.FloatLiteral(v)
-    override def double[A](v: scala.Double): A =>: Double = RowFunction.DoubleLiteral(v)
+    override def int[A](v: scala.Int): A =>: Int                   = RowFunction.IntLiteral(v)
+    override def long[A](v: scala.Long): A =>: Long                = RowFunction.LongLiteral(v)
+    override def float[A](v: scala.Float): A =>: Float             = RowFunction.FloatLiteral(v)
+    override def double[A](v: scala.Double): A =>: Double          = RowFunction.DoubleLiteral(v)
     override def decimal[A](v: scala.BigDecimal): A =>: BigDecimal = RowFunction.DecimalLiteral(v)
-    override def string[A](v: scala.Predef.String): A =>: String = RowFunction.StringLiteral(v)
-
-    // todo this needs more thought
-    override def column[A: Type](str: String): Unknown =>: A = RowFunction.Column(str, LocalType.typeof[A])
-=======
-    override def fanOut[A: Type, B: Type, C: Type](fst: A =>: B, snd: A =>: C): A =>: (B, C) =
-      RowFunction.FanOut(fst, snd)
-
-    override def split[A: Type, B: Type, C: Type, D: Type](
-      f: A =>: B,
-      g: C =>: D
-    ): (A, C) =>: (B, D) = RowFunction.Split(f, g)
-
-    override def product[A: Type, B: Type](fab: A =>: B): (A, A) =>: (B, B) =
-      RowFunction.Product(fab)
-
-    override def int[A: Type](v: scala.Int): A =>: Int          = RowFunction.IntLiteral(v)
-    override def long[A: Type](v: scala.Long): A =>: Long       = RowFunction.LongLiteral(v)
-    override def float[A: Type](v: scala.Float): A =>: Float    = RowFunction.FloatLiteral(v)
-    override def double[A: Type](v: scala.Double): A =>: Double = RowFunction.DoubleLiteral(v)
-    override def decimal[A: Type](v: scala.BigDecimal): A =>: BigDecimal =
-      RowFunction.DecimalLiteral(v)
-    override def string[A: Type](v: scala.Predef.String): A =>: String =
-      RowFunction.StringLiteral(v)
+    override def string[A](v: scala.Predef.String): A =>: String   = RowFunction.StringLiteral(v)
 
     // todo this needs more thought
     override def column[A: Type](str: String): Unknown =>: A =
-      RowFunction.Column(str, TypeTypeclass.typeof[A])
->>>>>>> 3d19bf35
+      RowFunction.Column(str, LocalType.typeof[A])
   }
 
   def load(path: String): DataStream[Unknown] = ???
